<<<<<<< HEAD
# app.py – Streamlit Web App Version of Stock Analyzer Bot with S&P Scan & Full Ticker Selection
import os
import time
from datetime import datetime
from typing import List, Optional, Dict
=======
# app.py — Stock & Crypto Momentum Rebalancer (Streamlit UI)
# Slim UI that delegates heavy work to engine.py

VERSION = "0.8.7 (2025-08-14)"
>>>>>>> 2b08cc7f

from datetime import datetime
import pandas as pd
import streamlit as st
<<<<<<< HEAD
import yfinance as yf
from email.message import EmailMessage
from streamlit_autorefresh import st_autorefresh

# -------------------------
# ▶  CONFIG & SECRETS
# -------------------------
PAGE_TITLE = "Stock Analyzer Bot (Live Trading + Tax Logs)"
st.set_page_config(page_title=PAGE_TITLE, layout="wide")

APP_URL = st.secrets.get("APP_URL", "")
TRADING_MODE = st.secrets.get("TRADING_MODE", "simulate").lower()
LIVE_MODE = TRADING_MODE == "live"

EMAIL_ADDRESS = st.secrets.get("EMAIL_ADDRESS", "")
EMAIL_PASSWORD = st.secrets.get("EMAIL_PASSWORD", "")
EMAIL_RECEIVER = st.secrets.get("EMAIL_RECEIVER", "")
WEBHOOK = st.secrets.get("SLACK_WEBHOOK_URL", "")

# Validate (non-fatal) – just warn in sidebar
missing = []
for key in ["EMAIL_ADDRESS", "EMAIL_PASSWORD", "EMAIL_RECEIVER"]:
    if not st.secrets.get(key):
        missing.append(key)
if missing:
    st.sidebar.info(
        "Optional: Email alerts disabled until you set these secrets: "
        + ", ".join(missing)
    )

# Robinhood client (optional)
try:
    from robin_stocks import robinhood as r  # type: ignore
except Exception:
    r = None

# Login only in LIVE mode
logged_in = False
if LIVE_MODE:
    if r is None:
        st.error("Live mode requested but `robin_stocks` is not installed.")
    else:
        user = st.secrets.get("ROBINHOOD_USERNAME")
        pwd = st.secrets.get("ROBINHOOD_PASSWORD")
        if not user or not pwd:
            st.error("Live mode requested but Robinhood credentials are missing.")
        else:
            try:
                r.login(user, pwd)
                logged_in = True
                st.success("🔑 Robinhood: logged in (LIVE mode).")
            except Exception as e:
                st.error(f"Robinhood login failed: {e}")

# -------------------------
# ▶  Helper to fetch S&P 500 & Top Movers
# -------------------------
@st.cache_data(show_spinner=False)
def get_sp500_tickers() -> List[str]:
    """Fetch the S&P 500 symbols list from Wikipedia."""
    url = "https://en.wikipedia.org/wiki/List_of_S%26P_500_companies"
    try:
        dfs = pd.read_html(url)
        return dfs[0]["Symbol"].astype(str).str.strip().tolist()
    except Exception as e:
        st.sidebar.warning(f"Failed to fetch S&P 500 list: {e}")
        return []

def get_top_tickers(n: int) -> List[str]:
    """Return the top n performers by 1‑day % change from the S&P universe."""
    symbols = get_sp500_tickers()
    if not symbols:
        return []
    try:
        df = yf.download(symbols, period="2d", progress=False)["Close"]
        if isinstance(df, pd.Series):
            # Single symbol edge case
            changes = df.pct_change().iloc[-1:].to_frame().T
        else:
            changes = df.pct_change().iloc[-1]
        return changes.dropna().sort_values(ascending=False).head(n).index.tolist()
    except Exception:
        # Slow but robust fallback (per-symbol)
        perf: Dict[str, float] = {}
        for sym in symbols:
            try:
                tmp = yf.download(sym, period="2d", progress=False)["Close"]
                if len(tmp) >= 2:
                    perf[sym] = float(tmp.pct_change().iloc[-1])
            except Exception:
                continue
        return sorted(perf, key=lambda k: perf[k], reverse=True)[:n]

# -------------------------
# ▶  Analysis Helpers
# -------------------------
def simple_sma(series: pd.Series, window: int) -> pd.Series:
    return series.rolling(window).mean()
=======

# domain logic
import engine as eng

# Robinhood import (login happens here only)
try:
    import robin_stocks.robinhood as rh
except Exception:
    rh = None

st.set_page_config(page_title=f"Rebalancer · {VERSION}", layout="wide")
>>>>>>> 2b08cc7f

# ---- Sidebar: auth ----
st.sidebar.header("Authentication & Mode")
st.sidebar.caption(f"Version {VERSION}")
live_trading = st.sidebar.checkbox("Enable Live Trading (use with caution)", value=False)

<<<<<<< HEAD
def bollinger_bands(series: pd.Series, window: int = 20, num_std: int = 2):
    sma = simple_sma(series, window)
    std = series.rolling(window).std()
    return sma, sma + num_std * std, sma - num_std * std

# -------------------------
# ▶  Data Fetch & Indicators
# -------------------------
@st.cache_data(show_spinner=False)
def get_data(ticker: str, period: str, retries: int = 3) -> pd.DataFrame:
    for _ in range(retries):
        df = yf.download(ticker, period=period, auto_adjust=False, progress=False)
        # Flatten multiindex if present
        if isinstance(df.columns, pd.MultiIndex):
            try:
                df = df.xs(ticker, axis=1, level=1)
            except Exception:
                df = df.iloc[:, df.columns.get_level_values(1) == ticker]
                df.columns = df.columns.get_level_values(0)
        if not df.empty:
            close = df["Close"].squeeze()
            sma20, upper, lower = bollinger_bands(close)
            df["sma_20"], df["bb_upper"], df["bb_lower"] = sma20, upper, lower
            df["sma_50"] = simple_sma(close, 50)
            df["rsi"] = simple_rsi(close)
            return df.dropna()
        time.sleep(1)
    raise ValueError(f"No data fetched for {ticker}")

# -------------------------
# ▶  Signals & Thresholds
# -------------------------
@st.cache_data(show_spinner=False)
def analyze(df: pd.DataFrame, min_rows: int, rsi_ovr: float, rsi_obh: float) -> Optional[Dict]:
    if not isinstance(df, pd.DataFrame) or len(df) < min_rows:
        return None
    cur, prev = df.iloc[-1], df.iloc[-2]
    rsi = float(cur["rsi"])
    sma20_cur, sma50_cur = float(cur["sma_20"]), float(cur["sma_50"])
    price = float(cur["Close"])

    reasons = []
    if rsi < rsi_ovr:
        reasons.append(f"RSI below {rsi_ovr} (oversold)")
    if rsi > rsi_obh:
        reasons.append(f"RSI above {rsi_obh} (overbought)")
    if prev["sma_20"] < prev["sma_50"] <= sma20_cur:
        reasons.append("20 SMA crossed above 50 SMA (bullish)")
    if prev["sma_20"] > prev["sma_50"] >= sma20_cur:
        reasons.append("20 SMA crossed below 50 SMA (bearish)")
    if price < float(cur["bb_lower"]):
        reasons.append("Price below lower BB")
    if price > float(cur["bb_upper"]):
        reasons.append("Price above upper BB")

    text = "; ".join(reasons).lower()
    signal = "HOLD"
    if any(k in text for k in ["buy", "bullish"]):
        signal = "BUY"
    elif any(k in text for k in ["sell", "bearish"]):
        signal = "SELL"

    return {
        "RSI": round(rsi, 2),
        "20 SMA": round(sma20_cur, 2),
        "50 SMA": round(sma50_cur, 2),
        "Signal": signal,
        "Reasons": "; ".join(reasons),
    }

# -------------------------
# ▶  Notifications
# -------------------------
def notify_slack(tkr: str, summ: Dict, price: float) -> None:
    if not WEBHOOK:
        return
    if APP_URL:
        qs = f"?tickers={','.join(st.session_state['tickers'])}&period={st.session_state['period']}"
        link = f" (<{APP_URL}{qs}|View in App>)"
    else:
        link = ""
    text = f"*{summ['Signal']}* {tkr} @ ${price}\n{summ['Reasons']}{link}"
    try:
        requests.post(WEBHOOK, json={"text": text}, timeout=5)
    except Exception:
        pass  # keep non-fatal

def notify_email(tkr: str, summ: Dict, price: float) -> None:
    if not (EMAIL_ADDRESS and EMAIL_PASSWORD and EMAIL_RECEIVER):
        return
    now = datetime.now().strftime("%Y-%m-%d %H:%M:%S")
    if APP_URL:
        qs = f"?tickers={','.join(st.session_state['tickers'])}&period={st.session_state['period']}"
        link = f"\n\nView in app: {APP_URL}{qs}"
    else:
        link = ""
    body = (
        f"Ticker: {tkr}\nSignal: {summ['Signal']} @ ${price}\n"
        f"Reasons: {summ['Reasons']}\nTime: {now}{link}"
    )
    msg = EmailMessage()
    msg.set_content(body)
    msg["Subject"], msg["From"], msg["To"] = (
        f"{summ['Signal']} {tkr}",
        EMAIL_ADDRESS,
        EMAIL_RECEIVER,
    )
    try:
        with smtplib.SMTP_SSL("smtp.gmail.com", 465, timeout=10) as s:
            s.login(EMAIL_ADDRESS, EMAIL_PASSWORD)
            s.send_message(msg)
    except Exception:
        pass  # keep non-fatal

# -------------------------
# ▶  Order helper (respects mode)
# -------------------------
def place_order(symbol: str, qty: int, side: str = "buy") -> str:
    """
    Simulated by default. In LIVE mode, sends a market order via robin_stocks.
    Not wired to signals yet—kept for future use.
    """
    if LIVE_MODE and logged_in and r is not None:
        try:
            if side.lower() == "buy":
                r.orders.order_buy_market(symbol, qty)
            else:
                r.orders.order_sell_market(symbol, qty)
            return f"✅ Live trade executed: {side.upper()} {qty} {symbol}"
        except Exception as e:
            return f"❌ Live trade failed: {e}"
    else:
        return f"💡 Simulated trade: {side.upper()} {qty} {symbol}"

# -------------------------
# ▶  Sidebar UI & Controls
# -------------------------
with st.sidebar:
    st.markdown("## ⚙️ Settings")
    st.markdown(
        f"**Mode:** {'🟢 LIVE' if LIVE_MODE else '🔴 SIMULATED'}"
    )
    with st.expander("General", expanded=True):
        debug_mode = st.checkbox("Show debug logs", False)
        st_autorefresh(interval=3_600_000, limit=None, key="hour_refresh")

    with st.expander("Analysis Options", expanded=True):
        scan_top = st.checkbox("Scan top N performers", False)
        top_n = st.slider("Top tickers to scan", 10, 100, 50) if scan_top else None
        universe = get_top_tickers(top_n) if scan_top else get_sp500_tickers()

        min_rows = st.slider("Minimum data rows", 10, 100, 30)
        rsi_ovr = st.slider("RSI oversold threshold", 0, 100, 30)
        rsi_obh = st.slider("RSI overbought threshold", 0, 100, 70)

        params = st.experimental_get_query_params()
        qs_tickers = params.get("tickers", [])
        options = ["1mo", "3mo", "6mo", "1y", "2y"]
        qs_period = params.get("period", [])

        # defaults
        if qs_tickers:
            default_list = qs_tickers[0].split(",")
        else:
            default_list = universe[:2]
        if qs_period and qs_period[0] in options:
            default_period = qs_period[0]
        else:
            default_period = "6mo"

        st.session_state["tickers"] = default_list
        st.session_state["period"] = default_period

        tickers = st.multiselect(
            "Choose tickers", universe, default=default_list, key="tickers"
        )
        period = st.selectbox(
            "Date range", options, index=options.index(default_period), key="period"
        )

# -------------------------
# ▶  Main Page
# -------------------------
st.markdown(f"### {'🟢 LIVE' if LIVE_MODE else '🔴 SIM'} {PAGE_TITLE}")

if st.button("▶ Run Analysis", use_container_width=True):
    if not tickers:
        st.warning("Select at least one ticker")
        st.stop()

    results: Dict[str, Dict] = {}
    for tkr in tickers:
        try:
            df = get_data(tkr, period)
            summ = analyze(df, min_rows, rsi_ovr, rsi_obh)
            if summ is None:
                st.warning(f"{tkr}: Not enough data, skipped")
                continue
            results[tkr] = summ

            price_now = float(df.Close.iloc[-1])
            notify_email(tkr, summ, price_now)
            notify_slack(tkr, summ, price_now)

            st.markdown(f"#### 📈 {tkr} Price Chart")
            fig = go.Figure()
            fig.add_trace(go.Scatter(x=df.index, y=df.Close, name="Close"))
            fig.add_trace(go.Scatte
r(x=df.index, y=df.sma_20, name="20 SMA"))
            fig.add_trace(go.Scatter(x=df.index, y=df.sma_50, name="50 SMA"))
            fig.add_trace(
                go.Scatter(x=df.index, y=df.bb_upper, name="BB Upper", line=dict(dash="dot"))
            )
            fig.add_trace(
                go.Scatter(x=df.index, y=df.bb_lower, name="BB Lower", line=dict(dash="dot"))
            )
            st.plotly_chart(fig, use_container_width=True)

            badge_map = {"BUY": "🟢", "SELL": "🔴", "HOLD": "🟡"}
            st.markdown(f"**{badge_map[summ['Signal']]} {tkr} – {summ['Signal']}**")
            st.json(summ)
            st.divider()
        except Exception as e:
            st.error(f"{tkr} failed: {e}")

    if results:
        res_df = pd.DataFrame(results).T
        st.download_button(
            "⬇ Download CSV", res_df.to_csv().encode(), "stock_analysis_results.csv"
        )
        st.dataframe(res_df)
        st.markdown("### 📊 Summary of Trade Signals")
        signal_map = {"BUY": 1, "SELL": -1, "HOLD": 0}
        st.bar_chart(pd.Series({k: signal_map[v["Signal"]] for k, v in results.items()}))

# -------------------------
# ▶  Logs & Tax Summary (persistent)
# -------------------------
if os.path.exists("trade_log.csv"):
    trades = pd.read_csv("trade_log.csv")
    st.subheader("🧾 Trade Log")
    st.dataframe(trades)
    st.download_button(
        "⬇ Download Trade Log", trades.to_csv(index=False).encode(), "trade_log.csv"
    )

    trades["Cum P/L"] = trades["Gain/Loss"].cumsum()
    total_pl = trades["Gain/Loss"].sum()
    st.markdown(f"## 💰 **Total Portfolio P/L: ${total_pl:.2f}**")
    tax = trades.groupby("Tax Category")["Gain/Loss"].sum().reset_index()
    st.subheader("Tax Summary")
    st.dataframe(tax)
    st.download_button(
        "⬇ Download Tax Summary", tax.to_csv(index=False).encode(), "tax_summary.csv"
    )
    st.markdown("### 📈 Portfolio Cumulative Profit Over Time")
    st.line_chart(trades.set_index("Date")["Cum P/L"])

=======
# Read secrets
user = pwd = None
try:
    user = st.secrets.get("ROBINHOOD_USERNAME") or st.secrets.get("RH_USERNAME")
    pwd  = st.secrets.get("ROBINHOOD_PASSWORD") or st.secrets.get("RH_PASSWORD")
except Exception:
    pass

login_ok = False
login_msg = "Simulation mode — no live orders placed."
if live_trading:
    if rh is None:
        st.sidebar.error("robin_stocks is not available. Running in SIMULATION.")
        live_trading = False
    elif not user or not pwd:
        st.sidebar.error("Live trading selected but credentials missing in Secrets.")
        live_trading = False
    else:
        try:
            # compatible call across library versions
            login_ok = bool(rh.authentication.login(username=user, password=pwd, store_session=True, expiresIn=24*3600, scope="internal"))
        except Exception:
            try:
                login_ok = bool(rh.authentication.login(username=user, password=pwd))
            except Exception as e:
                st.sidebar.warning(f"Robinhood login failed: {e}.")
                login_ok = False
        if login_ok:
            st.sidebar.success("Robinhood authenticated — Live orders ENABLED")
            login_msg = "Live orders ENABLED"
        else:
            st.sidebar.warning("Login failed — running in SIMULATION.")
            live_trading = False
else:
    st.sidebar.info(login_msg)

# ---- Sidebar: universe & allocation ----
st.sidebar.header("Universe & Allocation")
universe_src = st.sidebar.selectbox("Equity Universe", ["S&P 500 (auto)", "Manual list"], index=0)
raw_tickers  = st.sidebar.text_area("Manual equity tickers (comma-separated)", value="AAPL,MSFT,GOOG")
include_crypto = st.sidebar.checkbox("Include Crypto (Robinhood-tradable)", value=True)

alloc_mode = st.sidebar.selectbox("Allocation mode", ["Fixed $ per trade", "Proportional across winners"], index=0)
fixed_per_trade   = st.sidebar.number_input("Fixed $ per BUY/SELL", min_value=1.0, value=5.0, step=0.5)
prop_total_budget = st.sidebar.number_input("Total BUY budget (proportional)", min_value=1.0, value=15.0, step=1.0)
min_per_order     = st.sidebar.number_input("Minimum $ per order", min_value=1.0, value=2.0, step=0.5)
n_picks           = st.sidebar.number_input("Top N to hold", min_value=1, value=3, step=1)

st.sidebar.divider()
use_crypto_limits = st.sidebar.checkbox("Use LIMIT orders for crypto", value=True)
crypto_limit_bps  = st.sidebar.slider("Crypto limit price buffer (bps)", min_value=5, max_value=100, value=20, step=5)
use_stock_limits  = st.sidebar.checkbox("Use LIMIT orders for stocks (experimental)", value=False)
stock_limit_bps   = st.sidebar.slider("Stock limit price buffer (bps)", min_value=5, max_value=150, value=25, step=5)

st.sidebar.divider()
st.sidebar.subheader("Risk & Safety")
max_buy_orders   = st.sidebar.number_input("Max BUY orders per run", min_value=1, value=12, step=1)
max_buy_notional = st.sidebar.number_input("Max BUY notional per run ($)", min_value=10.0, value=50.0, step=5.0)
auto_cancel_stale= st.sidebar.checkbox("Auto-cancel stale open orders", value=True)
stale_minutes    = st.sidebar.number_input("Stale = older than (minutes)", min_value=1, value=20, step=1)
cancel_now       = st.sidebar.button("Cancel ALL open orders now")

st.sidebar.divider()
full_auto = st.sidebar.checkbox("Full-Auto (run on load)", value=False)
auto_bp   = st.sidebar.checkbox("Auto budget from buying power (for proportional mode)", value=False)
bp_pct    = st.sidebar.slider("Budget % of Buying Power", min_value=5, max_value=100, value=30, step=5)

# ---- Title ----
st.title("Stock & Crypto Momentum Rebalancer")
st.caption(f"Version {VERSION}")

def do_run():
    return eng.run_once(
        live_trading=live_trading,
        login_ok=login_ok,
        universe_src=universe_src,
        raw_tickers=raw_tickers,
        include_crypto=include_crypto,
        alloc_mode=alloc_mode,
        fixed_per_trade=float(fixed_per_trade),
        prop_total_budget=float(prop_total_budget),
        min_per_order=float(min_per_order),
        n_picks=int(n_picks),
        use_crypto_limits=bool(use_crypto_limits),
        crypto_limit_bps=int(crypto_limit_bps),
        use_stock_limits=bool(use_stock_limits),
        stock_limit_bps=int(stock_limit_bps),
        auto_bp=bool(auto_bp),
        bp_pct=int(bp_pct),
        max_buy_orders=int(max_buy_orders),          # <-- safety caps wired in both paths
        max_buy_notional=float(max_buy_notional),    # <-- safety caps wired in both paths
    )

ran = False

# Full-Auto path
if full_auto and not st.session_state.get("__full_auto_ran__"):
    st.session_state["__full_auto_ran__"] = True
    st.info("Full-Auto is ON — running now.")
    result = do_run()
    ran = True
    # render
    picks = result.get("picks", pd.DataFrame())
    if picks is None: picks = pd.DataFrame()
    if not picks.empty:
        st.subheader("Today's Top-N (ranked by momentum score)")
        st.dataframe(picks[["Ticker","R1","R5","R20","Score"]].rename(columns={"R1":"R1%","R5":"R5%","R20":"R20%"}), use_container_width=True)
    else:
        st.warning("No momentum data available.")
    st.subheader("Sell Log")
    srows = result.get("sell_rows", [])
    st.dataframe(pd.DataFrame(srows)) if srows else st.write("(no sells)")
    st.subheader("Buy Log")
    brows = result.get("buy_rows", [])
    st.dataframe(pd.DataFrame(brows)) if brows else st.write("(none)")
    # auto-budget note
    if result.get("auto_budget"):
        st.sidebar.caption(f"Auto budget: ${result.get('budget_used',0):,.2f} from BP ≈ ${result.get('bp_seen',0):,.2f}")

# Button path
if st.button("▶ Run Daily Scan & Rebalance", type="primary"):
    result = do_run()
    ran = True
    picks = result.get("picks", pd.DataFrame())
    if not picks.empty:
        st.subheader("Today's Top-N (ranked by momentum score)")
        st.dataframe(picks[["Ticker","R1","R5","R20","Score"]].rename(columns={"R1":"R1%","R5":"R5%","R20":"R20%"}), use_container_width=True)
    else:
        st.warning("No momentum data available.")
    st.subheader("Sell Log")
    srows = result.get("sell_rows", [])
    st.dataframe(pd.DataFrame(srows)) if srows else st.write("(no sells)")
    st.subheader("Buy Log")
    brows = result.get("buy_rows", [])
    st.dataframe(pd.DataFrame(brows)) if brows else st.write("(none)")
    if result.get("auto_budget"):
        st.sidebar.caption(f"Auto budget: ${result.get('budget_used',0):,.2f} from BP ≈ ${result.get('bp_seen',0):,.2f}")

# Auto-cancel stale & manual cancel
if auto_cancel_stale:
    n_cancelled = eng.cancel_open_orders(live_trading=live_trading, login_ok=login_ok, older_than_minutes=int(stale_minutes))
    if n_cancelled > 0:
        st.info(f"Auto-cancelled {n_cancelled} stale open orders (>{int(stale_minutes)} min).")
if cancel_now:
    n = eng.cancel_open_orders(live_trading=live_trading, login_ok=login_ok, cancel_all=True)
    st.success(f"Attempted to cancel {n} open orders.")

# Open orders (always shown)
st.subheader("Open Orders")
rows = eng.open_orders_table(live_trading, login_ok)
st.dataframe(pd.DataFrame(rows), use_container_width=True) if rows else st.write("[]")
with st.expander("Show raw API response"):
    st.json(eng.get_open_orders_raw(live_trading, login_ok))

# Footer tip
if not ran:
    st.caption("Tip: keep Live Trading OFF until you like the plan. When you turn it on, make sure secrets are set and the sidebar shows ‘Live orders ENABLED’.")

>>>>>>> 2b08cc7f
<|MERGE_RESOLUTION|>--- conflicted
+++ resolved
@@ -1,553 +1,391 @@
-<<<<<<< HEAD
-# app.py – Streamlit Web App Version of Stock Analyzer Bot with S&P Scan & Full Ticker Selection
-import os
-import time
-from datetime import datetime
-from typing import List, Optional, Dict
-=======
-# app.py — Stock & Crypto Momentum Rebalancer (Streamlit UI)
-# Slim UI that delegates heavy work to engine.py
-
-VERSION = "0.8.7 (2025-08-14)"
->>>>>>> 2b08cc7f
-
-from datetime import datetime
-import pandas as pd
-import streamlit as st
-<<<<<<< HEAD
-import yfinance as yf
-from email.message import EmailMessage
-from streamlit_autorefresh import st_autorefresh
-
-# -------------------------
-# ▶  CONFIG & SECRETS
-# -------------------------
-PAGE_TITLE = "Stock Analyzer Bot (Live Trading + Tax Logs)"
-st.set_page_config(page_title=PAGE_TITLE, layout="wide")
-
-APP_URL = st.secrets.get("APP_URL", "")
-TRADING_MODE = st.secrets.get("TRADING_MODE", "simulate").lower()
-LIVE_MODE = TRADING_MODE == "live"
-
-EMAIL_ADDRESS = st.secrets.get("EMAIL_ADDRESS", "")
-EMAIL_PASSWORD = st.secrets.get("EMAIL_PASSWORD", "")
-EMAIL_RECEIVER = st.secrets.get("EMAIL_RECEIVER", "")
-WEBHOOK = st.secrets.get("SLACK_WEBHOOK_URL", "")
-
-# Validate (non-fatal) – just warn in sidebar
-missing = []
-for key in ["EMAIL_ADDRESS", "EMAIL_PASSWORD", "EMAIL_RECEIVER"]:
-    if not st.secrets.get(key):
-        missing.append(key)
-if missing:
-    st.sidebar.info(
-        "Optional: Email alerts disabled until you set these secrets: "
-        + ", ".join(missing)
-    )
-
-# Robinhood client (optional)
-try:
-    from robin_stocks import robinhood as r  # type: ignore
-except Exception:
-    r = None
-
-# Login only in LIVE mode
-logged_in = False
-if LIVE_MODE:
-    if r is None:
-        st.error("Live mode requested but `robin_stocks` is not installed.")
-    else:
-        user = st.secrets.get("ROBINHOOD_USERNAME")
-        pwd = st.secrets.get("ROBINHOOD_PASSWORD")
-        if not user or not pwd:
-            st.error("Live mode requested but Robinhood credentials are missing.")
-        else:
-            try:
-                r.login(user, pwd)
-                logged_in = True
-                st.success("🔑 Robinhood: logged in (LIVE mode).")
-            except Exception as e:
-                st.error(f"Robinhood login failed: {e}")
-
-# -------------------------
-# ▶  Helper to fetch S&P 500 & Top Movers
-# -------------------------
-@st.cache_data(show_spinner=False)
-def get_sp500_tickers() -> List[str]:
-    """Fetch the S&P 500 symbols list from Wikipedia."""
-    url = "https://en.wikipedia.org/wiki/List_of_S%26P_500_companies"
-    try:
-        dfs = pd.read_html(url)
-        return dfs[0]["Symbol"].astype(str).str.strip().tolist()
-    except Exception as e:
-        st.sidebar.warning(f"Failed to fetch S&P 500 list: {e}")
-        return []
-
-def get_top_tickers(n: int) -> List[str]:
-    """Return the top n performers by 1‑day % change from the S&P universe."""
-    symbols = get_sp500_tickers()
-    if not symbols:
-        return []
-    try:
-        df = yf.download(symbols, period="2d", progress=False)["Close"]
-        if isinstance(df, pd.Series):
-            # Single symbol edge case
-            changes = df.pct_change().iloc[-1:].to_frame().T
-        else:
-            changes = df.pct_change().iloc[-1]
-        return changes.dropna().sort_values(ascending=False).head(n).index.tolist()
-    except Exception:
-        # Slow but robust fallback (per-symbol)
-        perf: Dict[str, float] = {}
-        for sym in symbols:
-            try:
-                tmp = yf.download(sym, period="2d", progress=False)["Close"]
-                if len(tmp) >= 2:
-                    perf[sym] = float(tmp.pct_change().iloc[-1])
-            except Exception:
-                continue
-        return sorted(perf, key=lambda k: perf[k], reverse=True)[:n]
-
-# -------------------------
-# ▶  Analysis Helpers
-# -------------------------
-def simple_sma(series: pd.Series, window: int) -> pd.Series:
-    return series.rolling(window).mean()
-=======
-
-# domain logic
-import engine as eng
-
-# Robinhood import (login happens here only)
-try:
-    import robin_stocks.robinhood as rh
-except Exception:
-    rh = None
-
-st.set_page_config(page_title=f"Rebalancer · {VERSION}", layout="wide")
->>>>>>> 2b08cc7f
-
-# ---- Sidebar: auth ----
-st.sidebar.header("Authentication & Mode")
-st.sidebar.caption(f"Version {VERSION}")
-live_trading = st.sidebar.checkbox("Enable Live Trading (use with caution)", value=False)
-
-<<<<<<< HEAD
-def bollinger_bands(series: pd.Series, window: int = 20, num_std: int = 2):
-    sma = simple_sma(series, window)
-    std = series.rolling(window).std()
-    return sma, sma + num_std * std, sma - num_std * std
-
-# -------------------------
-# ▶  Data Fetch & Indicators
-# -------------------------
-@st.cache_data(show_spinner=False)
-def get_data(ticker: str, period: str, retries: int = 3) -> pd.DataFrame:
-    for _ in range(retries):
-        df = yf.download(ticker, period=period, auto_adjust=False, progress=False)
-        # Flatten multiindex if present
-        if isinstance(df.columns, pd.MultiIndex):
-            try:
-                df = df.xs(ticker, axis=1, level=1)
-            except Exception:
-                df = df.iloc[:, df.columns.get_level_values(1) == ticker]
-                df.columns = df.columns.get_level_values(0)
-        if not df.empty:
-            close = df["Close"].squeeze()
-            sma20, upper, lower = bollinger_bands(close)
-            df["sma_20"], df["bb_upper"], df["bb_lower"] = sma20, upper, lower
-            df["sma_50"] = simple_sma(close, 50)
-            df["rsi"] = simple_rsi(close)
-            return df.dropna()
-        time.sleep(1)
-    raise ValueError(f"No data fetched for {ticker}")
-
-# -------------------------
-# ▶  Signals & Thresholds
-# -------------------------
-@st.cache_data(show_spinner=False)
-def analyze(df: pd.DataFrame, min_rows: int, rsi_ovr: float, rsi_obh: float) -> Optional[Dict]:
-    if not isinstance(df, pd.DataFrame) or len(df) < min_rows:
-        return None
-    cur, prev = df.iloc[-1], df.iloc[-2]
-    rsi = float(cur["rsi"])
-    sma20_cur, sma50_cur = float(cur["sma_20"]), float(cur["sma_50"])
-    price = float(cur["Close"])
-
-    reasons = []
-    if rsi < rsi_ovr:
-        reasons.append(f"RSI below {rsi_ovr} (oversold)")
-    if rsi > rsi_obh:
-        reasons.append(f"RSI above {rsi_obh} (overbought)")
-    if prev["sma_20"] < prev["sma_50"] <= sma20_cur:
-        reasons.append("20 SMA crossed above 50 SMA (bullish)")
-    if prev["sma_20"] > prev["sma_50"] >= sma20_cur:
-        reasons.append("20 SMA crossed below 50 SMA (bearish)")
-    if price < float(cur["bb_lower"]):
-        reasons.append("Price below lower BB")
-    if price > float(cur["bb_upper"]):
-        reasons.append("Price above upper BB")
-
-    text = "; ".join(reasons).lower()
-    signal = "HOLD"
-    if any(k in text for k in ["buy", "bullish"]):
-        signal = "BUY"
-    elif any(k in text for k in ["sell", "bearish"]):
-        signal = "SELL"
-
-    return {
-        "RSI": round(rsi, 2),
-        "20 SMA": round(sma20_cur, 2),
-        "50 SMA": round(sma50_cur, 2),
-        "Signal": signal,
-        "Reasons": "; ".join(reasons),
-    }
-
-# -------------------------
-# ▶  Notifications
-# -------------------------
-def notify_slack(tkr: str, summ: Dict, price: float) -> None:
-    if not WEBHOOK:
-        return
-    if APP_URL:
-        qs = f"?tickers={','.join(st.session_state['tickers'])}&period={st.session_state['period']}"
-        link = f" (<{APP_URL}{qs}|View in App>)"
-    else:
-        link = ""
-    text = f"*{summ['Signal']}* {tkr} @ ${price}\n{summ['Reasons']}{link}"
-    try:
-        requests.post(WEBHOOK, json={"text": text}, timeout=5)
-    except Exception:
-        pass  # keep non-fatal
-
-def notify_email(tkr: str, summ: Dict, price: float) -> None:
-    if not (EMAIL_ADDRESS and EMAIL_PASSWORD and EMAIL_RECEIVER):
-        return
-    now = datetime.now().strftime("%Y-%m-%d %H:%M:%S")
-    if APP_URL:
-        qs = f"?tickers={','.join(st.session_state['tickers'])}&period={st.session_state['period']}"
-        link = f"\n\nView in app: {APP_URL}{qs}"
-    else:
-        link = ""
-    body = (
-        f"Ticker: {tkr}\nSignal: {summ['Signal']} @ ${price}\n"
-        f"Reasons: {summ['Reasons']}\nTime: {now}{link}"
-    )
-    msg = EmailMessage()
-    msg.set_content(body)
-    msg["Subject"], msg["From"], msg["To"] = (
-        f"{summ['Signal']} {tkr}",
-        EMAIL_ADDRESS,
-        EMAIL_RECEIVER,
-    )
-    try:
-        with smtplib.SMTP_SSL("smtp.gmail.com", 465, timeout=10) as s:
-            s.login(EMAIL_ADDRESS, EMAIL_PASSWORD)
-            s.send_message(msg)
-    except Exception:
-        pass  # keep non-fatal
-
-# -------------------------
-# ▶  Order helper (respects mode)
-# -------------------------
-def place_order(symbol: str, qty: int, side: str = "buy") -> str:
-    """
-    Simulated by default. In LIVE mode, sends a market order via robin_stocks.
-    Not wired to signals yet—kept for future use.
-    """
-    if LIVE_MODE and logged_in and r is not None:
-        try:
-            if side.lower() == "buy":
-                r.orders.order_buy_market(symbol, qty)
-            else:
-                r.orders.order_sell_market(symbol, qty)
-            return f"✅ Live trade executed: {side.upper()} {qty} {symbol}"
-        except Exception as e:
-            return f"❌ Live trade failed: {e}"
-    else:
-        return f"💡 Simulated trade: {side.upper()} {qty} {symbol}"
-
-# -------------------------
-# ▶  Sidebar UI & Controls
-# -------------------------
-with st.sidebar:
-    st.markdown("## ⚙️ Settings")
-    st.markdown(
-        f"**Mode:** {'🟢 LIVE' if LIVE_MODE else '🔴 SIMULATED'}"
-    )
-    with st.expander("General", expanded=True):
-        debug_mode = st.checkbox("Show debug logs", False)
-        st_autorefresh(interval=3_600_000, limit=None, key="hour_refresh")
-
-    with st.expander("Analysis Options", expanded=True):
-        scan_top = st.checkbox("Scan top N performers", False)
-        top_n = st.slider("Top tickers to scan", 10, 100, 50) if scan_top else None
-        universe = get_top_tickers(top_n) if scan_top else get_sp500_tickers()
-
-        min_rows = st.slider("Minimum data rows", 10, 100, 30)
-        rsi_ovr = st.slider("RSI oversold threshold", 0, 100, 30)
-        rsi_obh = st.slider("RSI overbought threshold", 0, 100, 70)
-
-        params = st.experimental_get_query_params()
-        qs_tickers = params.get("tickers", [])
-        options = ["1mo", "3mo", "6mo", "1y", "2y"]
-        qs_period = params.get("period", [])
-
-        # defaults
-        if qs_tickers:
-            default_list = qs_tickers[0].split(",")
-        else:
-            default_list = universe[:2]
-        if qs_period and qs_period[0] in options:
-            default_period = qs_period[0]
-        else:
-            default_period = "6mo"
-
-        st.session_state["tickers"] = default_list
-        st.session_state["period"] = default_period
-
-        tickers = st.multiselect(
-            "Choose tickers", universe, default=default_list, key="tickers"
-        )
-        period = st.selectbox(
-            "Date range", options, index=options.index(default_period), key="period"
-        )
-
-# -------------------------
-# ▶  Main Page
-# -------------------------
-st.markdown(f"### {'🟢 LIVE' if LIVE_MODE else '🔴 SIM'} {PAGE_TITLE}")
-
-if st.button("▶ Run Analysis", use_container_width=True):
-    if not tickers:
-        st.warning("Select at least one ticker")
-        st.stop()
-
-    results: Dict[str, Dict] = {}
-    for tkr in tickers:
-        try:
-            df = get_data(tkr, period)
-            summ = analyze(df, min_rows, rsi_ovr, rsi_obh)
-            if summ is None:
-                st.warning(f"{tkr}: Not enough data, skipped")
-                continue
-            results[tkr] = summ
-
-            price_now = float(df.Close.iloc[-1])
-            notify_email(tkr, summ, price_now)
-            notify_slack(tkr, summ, price_now)
-
-            st.markdown(f"#### 📈 {tkr} Price Chart")
-            fig = go.Figure()
-            fig.add_trace(go.Scatter(x=df.index, y=df.Close, name="Close"))
-            fig.add_trace(go.Scatte
-r(x=df.index, y=df.sma_20, name="20 SMA"))
-            fig.add_trace(go.Scatter(x=df.index, y=df.sma_50, name="50 SMA"))
-            fig.add_trace(
-                go.Scatter(x=df.index, y=df.bb_upper, name="BB Upper", line=dict(dash="dot"))
-            )
-            fig.add_trace(
-                go.Scatter(x=df.index, y=df.bb_lower, name="BB Lower", line=dict(dash="dot"))
-            )
-            st.plotly_chart(fig, use_container_width=True)
-
-            badge_map = {"BUY": "🟢", "SELL": "🔴", "HOLD": "🟡"}
-            st.markdown(f"**{badge_map[summ['Signal']]} {tkr} – {summ['Signal']}**")
-            st.json(summ)
-            st.divider()
-        except Exception as e:
-            st.error(f"{tkr} failed: {e}")
-
-    if results:
-        res_df = pd.DataFrame(results).T
-        st.download_button(
-            "⬇ Download CSV", res_df.to_csv().encode(), "stock_analysis_results.csv"
-        )
-        st.dataframe(res_df)
-        st.markdown("### 📊 Summary of Trade Signals")
-        signal_map = {"BUY": 1, "SELL": -1, "HOLD": 0}
-        st.bar_chart(pd.Series({k: signal_map[v["Signal"]] for k, v in results.items()}))
-
-# -------------------------
-# ▶  Logs & Tax Summary (persistent)
-# -------------------------
-if os.path.exists("trade_log.csv"):
-    trades = pd.read_csv("trade_log.csv")
-    st.subheader("🧾 Trade Log")
-    st.dataframe(trades)
-    st.download_button(
-        "⬇ Download Trade Log", trades.to_csv(index=False).encode(), "trade_log.csv"
-    )
-
-    trades["Cum P/L"] = trades["Gain/Loss"].cumsum()
-    total_pl = trades["Gain/Loss"].sum()
-    st.markdown(f"## 💰 **Total Portfolio P/L: ${total_pl:.2f}**")
-    tax = trades.groupby("Tax Category")["Gain/Loss"].sum().reset_index()
-    st.subheader("Tax Summary")
-    st.dataframe(tax)
-    st.download_button(
-        "⬇ Download Tax Summary", tax.to_csv(index=False).encode(), "tax_summary.csv"
-    )
-    st.markdown("### 📈 Portfolio Cumulative Profit Over Time")
-    st.line_chart(trades.set_index("Date")["Cum P/L"])
-
-=======
-# Read secrets
-user = pwd = None
-try:
-    user = st.secrets.get("ROBINHOOD_USERNAME") or st.secrets.get("RH_USERNAME")
-    pwd  = st.secrets.get("ROBINHOOD_PASSWORD") or st.secrets.get("RH_PASSWORD")
-except Exception:
-    pass
-
-login_ok = False
-login_msg = "Simulation mode — no live orders placed."
-if live_trading:
-    if rh is None:
-        st.sidebar.error("robin_stocks is not available. Running in SIMULATION.")
-        live_trading = False
-    elif not user or not pwd:
-        st.sidebar.error("Live trading selected but credentials missing in Secrets.")
-        live_trading = False
-    else:
-        try:
-            # compatible call across library versions
-            login_ok = bool(rh.authentication.login(username=user, password=pwd, store_session=True, expiresIn=24*3600, scope="internal"))
-        except Exception:
-            try:
-                login_ok = bool(rh.authentication.login(username=user, password=pwd))
-            except Exception as e:
-                st.sidebar.warning(f"Robinhood login failed: {e}.")
-                login_ok = False
-        if login_ok:
-            st.sidebar.success("Robinhood authenticated — Live orders ENABLED")
-            login_msg = "Live orders ENABLED"
-        else:
-            st.sidebar.warning("Login failed — running in SIMULATION.")
-            live_trading = False
-else:
-    st.sidebar.info(login_msg)
-
-# ---- Sidebar: universe & allocation ----
-st.sidebar.header("Universe & Allocation")
-universe_src = st.sidebar.selectbox("Equity Universe", ["S&P 500 (auto)", "Manual list"], index=0)
-raw_tickers  = st.sidebar.text_area("Manual equity tickers (comma-separated)", value="AAPL,MSFT,GOOG")
-include_crypto = st.sidebar.checkbox("Include Crypto (Robinhood-tradable)", value=True)
-
-alloc_mode = st.sidebar.selectbox("Allocation mode", ["Fixed $ per trade", "Proportional across winners"], index=0)
-fixed_per_trade   = st.sidebar.number_input("Fixed $ per BUY/SELL", min_value=1.0, value=5.0, step=0.5)
-prop_total_budget = st.sidebar.number_input("Total BUY budget (proportional)", min_value=1.0, value=15.0, step=1.0)
-min_per_order     = st.sidebar.number_input("Minimum $ per order", min_value=1.0, value=2.0, step=0.5)
-n_picks           = st.sidebar.number_input("Top N to hold", min_value=1, value=3, step=1)
-
-st.sidebar.divider()
-use_crypto_limits = st.sidebar.checkbox("Use LIMIT orders for crypto", value=True)
-crypto_limit_bps  = st.sidebar.slider("Crypto limit price buffer (bps)", min_value=5, max_value=100, value=20, step=5)
-use_stock_limits  = st.sidebar.checkbox("Use LIMIT orders for stocks (experimental)", value=False)
-stock_limit_bps   = st.sidebar.slider("Stock limit price buffer (bps)", min_value=5, max_value=150, value=25, step=5)
-
-st.sidebar.divider()
-st.sidebar.subheader("Risk & Safety")
-max_buy_orders   = st.sidebar.number_input("Max BUY orders per run", min_value=1, value=12, step=1)
-max_buy_notional = st.sidebar.number_input("Max BUY notional per run ($)", min_value=10.0, value=50.0, step=5.0)
-auto_cancel_stale= st.sidebar.checkbox("Auto-cancel stale open orders", value=True)
-stale_minutes    = st.sidebar.number_input("Stale = older than (minutes)", min_value=1, value=20, step=1)
-cancel_now       = st.sidebar.button("Cancel ALL open orders now")
-
-st.sidebar.divider()
-full_auto = st.sidebar.checkbox("Full-Auto (run on load)", value=False)
-auto_bp   = st.sidebar.checkbox("Auto budget from buying power (for proportional mode)", value=False)
-bp_pct    = st.sidebar.slider("Budget % of Buying Power", min_value=5, max_value=100, value=30, step=5)
-
-# ---- Title ----
-st.title("Stock & Crypto Momentum Rebalancer")
-st.caption(f"Version {VERSION}")
-
-def do_run():
-    return eng.run_once(
-        live_trading=live_trading,
-        login_ok=login_ok,
-        universe_src=universe_src,
-        raw_tickers=raw_tickers,
-        include_crypto=include_crypto,
-        alloc_mode=alloc_mode,
-        fixed_per_trade=float(fixed_per_trade),
-        prop_total_budget=float(prop_total_budget),
-        min_per_order=float(min_per_order),
-        n_picks=int(n_picks),
-        use_crypto_limits=bool(use_crypto_limits),
-        crypto_limit_bps=int(crypto_limit_bps),
-        use_stock_limits=bool(use_stock_limits),
-        stock_limit_bps=int(stock_limit_bps),
-        auto_bp=bool(auto_bp),
-        bp_pct=int(bp_pct),
-        max_buy_orders=int(max_buy_orders),          # <-- safety caps wired in both paths
-        max_buy_notional=float(max_buy_notional),    # <-- safety caps wired in both paths
-    )
-
-ran = False
-
-# Full-Auto path
-if full_auto and not st.session_state.get("__full_auto_ran__"):
-    st.session_state["__full_auto_ran__"] = True
-    st.info("Full-Auto is ON — running now.")
-    result = do_run()
-    ran = True
-    # render
-    picks = result.get("picks", pd.DataFrame())
-    if picks is None: picks = pd.DataFrame()
-    if not picks.empty:
-        st.subheader("Today's Top-N (ranked by momentum score)")
-        st.dataframe(picks[["Ticker","R1","R5","R20","Score"]].rename(columns={"R1":"R1%","R5":"R5%","R20":"R20%"}), use_container_width=True)
-    else:
-        st.warning("No momentum data available.")
-    st.subheader("Sell Log")
-    srows = result.get("sell_rows", [])
-    st.dataframe(pd.DataFrame(srows)) if srows else st.write("(no sells)")
-    st.subheader("Buy Log")
-    brows = result.get("buy_rows", [])
-    st.dataframe(pd.DataFrame(brows)) if brows else st.write("(none)")
-    # auto-budget note
-    if result.get("auto_budget"):
-        st.sidebar.caption(f"Auto budget: ${result.get('budget_used',0):,.2f} from BP ≈ ${result.get('bp_seen',0):,.2f}")
-
-# Button path
-if st.button("▶ Run Daily Scan & Rebalance", type="primary"):
-    result = do_run()
-    ran = True
-    picks = result.get("picks", pd.DataFrame())
-    if not picks.empty:
-        st.subheader("Today's Top-N (ranked by momentum score)")
-        st.dataframe(picks[["Ticker","R1","R5","R20","Score"]].rename(columns={"R1":"R1%","R5":"R5%","R20":"R20%"}), use_container_width=True)
-    else:
-        st.warning("No momentum data available.")
-    st.subheader("Sell Log")
-    srows = result.get("sell_rows", [])
-    st.dataframe(pd.DataFrame(srows)) if srows else st.write("(no sells)")
-    st.subheader("Buy Log")
-    brows = result.get("buy_rows", [])
-    st.dataframe(pd.DataFrame(brows)) if brows else st.write("(none)")
-    if result.get("auto_budget"):
-        st.sidebar.caption(f"Auto budget: ${result.get('budget_used',0):,.2f} from BP ≈ ${result.get('bp_seen',0):,.2f}")
-
-# Auto-cancel stale & manual cancel
-if auto_cancel_stale:
-    n_cancelled = eng.cancel_open_orders(live_trading=live_trading, login_ok=login_ok, older_than_minutes=int(stale_minutes))
-    if n_cancelled > 0:
-        st.info(f"Auto-cancelled {n_cancelled} stale open orders (>{int(stale_minutes)} min).")
-if cancel_now:
-    n = eng.cancel_open_orders(live_trading=live_trading, login_ok=login_ok, cancel_all=True)
-    st.success(f"Attempted to cancel {n} open orders.")
-
-# Open orders (always shown)
-st.subheader("Open Orders")
-rows = eng.open_orders_table(live_trading, login_ok)
-st.dataframe(pd.DataFrame(rows), use_container_width=True) if rows else st.write("[]")
-with st.expander("Show raw API response"):
-    st.json(eng.get_open_orders_raw(live_trading, login_ok))
-
-# Footer tip
-if not ran:
-    st.caption("Tip: keep Live Trading OFF until you like the plan. When you turn it on, make sure secrets are set and the sidebar shows ‘Live orders ENABLED’.")
-
->>>>>>> 2b08cc7f
+# app.py – Streamlit Web App Version of Stock Analyzer Bot with S&P Scan & Full Ticker Selection
+
+import os
+import time
+from datetime import datetime
+from typing import List, Optional, Dict
+
+import numpy as np
+import pandas as pd
+import plotly.graph_objs as go
+import requests
+import smtplib
+import streamlit as st
+import yfinance as yf
+from email.message import EmailMessage
+from streamlit_autorefresh import st_autorefresh
+
+VERSION = "0.8.7 (2025-08-14)"
+
+# -------------------------
+# ▶  CONFIG & SECRETS
+# -------------------------
+PAGE_TITLE = "Stock Analyzer Bot (Live Trading + Tax Logs)"
+st.set_page_config(page_title=PAGE_TITLE, layout="wide")
+
+# Trading mode comes from secrets (so you don't have to toggle secrets each time)
+# Put TRADING_MODE = "simulate" or "live" in Streamlit secrets.
+TRADING_MODE = st.secrets.get("TRADING_MODE", "simulate").strip().lower()
+
+# Optional public app URL for links in Slack/email
+APP_URL = st.secrets.get("APP_URL", "")
+
+# Validate optional-but-useful secrets (email/slack)
+missing = []
+for key in ["EMAIL_ADDRESS", "EMAIL_PASSWORD", "EMAIL_RECEIVER"]:
+    if not st.secrets.get(key):
+        missing.append(key)
+if missing:
+    st.sidebar.info(
+        "Email notifications are optional. Missing secrets: "
+        + ", ".join(missing)
+        + " (set in Streamlit Cloud → App → Settings → Secrets)."
+    )
+
+WEBHOOK = st.secrets.get("SLACK_WEBHOOK_URL", "")
+
+# Robinhood client is optional; if lib missing or TRADING_MODE != 'live', we stay simulated
+try:
+    from robin_stocks import robinhood as r
+except ImportError:
+    r = None  # library not installed; app will still run in simulate mode
+
+
+# -------------------------
+# ▶  Helper to fetch S&P 500 & Top Movers
+# -------------------------
+@st.cache_data(show_spinner=False)
+def get_sp500_tickers() -> List[str]:
+    url = "https://en.wikipedia.org/wiki/List_of_S%26P_500_companies"
+    try:
+        df_list = pd.read_html(url, flavor="bs4", attrs={"class": "wikitable"})
+        return df_list[0]["Symbol"].tolist()
+    except Exception:
+        # Fallback parser if bs4 not wired to read_html
+        try:
+            from bs4 import BeautifulSoup  # optional import here
+            resp = requests.get(url, timeout=10)
+            resp.raise_for_status()
+            soup = BeautifulSoup(resp.text, "html.parser")
+            table = soup.find("table", {"class": "wikitable"})
+            return [
+                row.find_all("td")[0].text.strip()
+                for row in table.find_all("tr")[1:]
+            ]
+        except Exception as e:
+            st.sidebar.warning(f"Failed to fetch S&P 500 list: {e}")
+            return []
+
+
+def get_top_tickers(n: int) -> List[str]:
+    """No caching here so top movers are fresh."""
+    symbols = get_sp500_tickers()
+    if not symbols:
+        return []
+    try:
+        df = yf.download(symbols, period="2d", progress=False)["Close"]
+        # df can be Series if one symbol
+        if isinstance(df, pd.Series):
+            changes = df.pct_change().iloc[-1:].to_frame().T
+        else:
+            changes = df.pct_change().iloc[-1]
+        return (
+            changes.dropna().sort_values(ascending=False).head(n).index.tolist()
+        )
+    except Exception:
+        # slower fallback if the multi-download chokes
+        perf = {}
+        for sym in symbols:
+            try:
+                tmp = yf.download(sym, period="2d", progress=False)["Close"]
+                if len(tmp) >= 2:
+                    perf[sym] = float(tmp.pct_change().iloc[-1])
+            except Exception:
+                continue
+        return sorted(perf, key=lambda k: perf[k], reverse=True)[:n]
+
+
+# -------------------------
+# ▶  Analysis Helpers
+# -------------------------
+def simple_sma(series: pd.Series, window: int) -> pd.Series:
+    return series.rolling(window).mean()
+
+
+def simple_rsi(series: pd.Series, period: int = 14) -> pd.Series:
+    delta = series.diff()
+    gain = delta.where(delta > 0, 0.0)
+    loss = -delta.where(delta < 0, 0.0)
+    avg_gain = gain.rolling(period).mean()
+    avg_loss = loss.rolling(period).mean()
+    rs = avg_gain / avg_loss
+    return 100 - (100 / (1 + rs))
+
+
+def bollinger_bands(series: pd.Series, window: int = 20, num_std: int = 2):
+    sma = simple_sma(series, window)
+    std = series.rolling(window).std()
+    return sma, sma + num_std * std, sma - num_std * std
+
+
+# -------------------------
+# ▶  Data Fetch & Indicators
+# -------------------------
+@st.cache_data(show_spinner=False)
+def get_data(ticker: str, period: str, retries: int = 3) -> pd.DataFrame:
+    for _ in range(retries):
+        df = yf.download(ticker, period=period, auto_adjust=False, progress=False)
+        if isinstance(df.columns, pd.MultiIndex):
+            try:
+                df = df.xs(ticker, axis=1, level=1)
+            except Exception:
+                df = df.iloc[:, df.columns.get_level_values(1) == ticker]
+                df.columns = df.columns.get_level_values(0)
+        if not df.empty:
+            close = df["Close"].squeeze()
+            sma20, upper, lower = bollinger_bands(close)
+            df["sma_20"], df["bb_upper"], df["bb_lower"] = sma20, upper, lower
+            df["sma_50"] = simple_sma(close, 50)
+            df["rsi"] = simple_rsi(close)
+            return df.dropna()
+        time.sleep(1)
+    raise ValueError(f"No data fetched for {ticker}")
+
+
+# -------------------------
+# ▶  Signals & Thresholds
+# -------------------------
+@st.cache_data(show_spinner=False)
+def analyze(
+    df: pd.DataFrame, min_rows: int, rsi_ovr: float, rsi_obh: float
+) -> Optional[Dict]:
+    if not isinstance(df, pd.DataFrame) or len(df) < min_rows:
+        return None
+    cur, prev = df.iloc[-1], df.iloc[-2]
+    rsi = float(cur["rsi"])
+    sma20_cur, sma50_cur = float(cur["sma_20"]), float(cur["sma_50"])
+    price = float(cur["Close"])
+
+    reasons = []
+    if rsi < rsi_ovr:
+        reasons.append(f"RSI below {rsi_ovr} (oversold)")
+    if rsi > rsi_obh:
+        reasons.append(f"RSI above {rsi_obh} (overbought)")
+    if prev["sma_20"] < prev["sma_50"] <= sma20_cur:
+        reasons.append("20 SMA crossed above 50 SMA (bullish)")
+    if prev["sma_20"] > prev["sma_50"] >= sma20_cur:
+        reasons.append("20 SMA crossed below 50 SMA (bearish)")
+    if price < float(cur["bb_lower"]):
+        reasons.append("Price below lower BB")
+    if price > float(cur["bb_upper"]):
+        reasons.append("Price above upper BB")
+
+    text = "; ".join(reasons).lower()
+    signal = "HOLD"
+    if any(k in text for k in ["buy", "bullish"]):
+        signal = "BUY"
+    elif any(k in text for k in ["sell", "bearish"]):
+        signal = "SELL"
+
+    return {
+        "RSI": round(rsi, 2),
+        "20 SMA": round(sma20_cur, 2),
+        "50 SMA": round(sma50_cur, 2),
+        "Signal": signal,
+        "Reasons": "; ".join(reasons),
+    }
+
+
+# -------------------------
+# ▶  Notifications
+# -------------------------
+def notify_slack(tkr: str, summ: Dict, price: float):
+    if not WEBHOOK:
+        return
+    if APP_URL:
+        qs = f"?tickers={','.join(st.session_state['tickers'])}&period={st.session_state['period']}"
+        link = f" (<{APP_URL}{qs}|View in App>)"
+    else:
+        link = ""
+    text = f"*{summ['Signal']}* {tkr} @ ${price}\n{summ['Reasons']}{link}"
+    try:
+        requests.post(WEBHOOK, json={"text": text}, timeout=5)
+    except Exception:
+        pass
+
+
+def notify_email(tkr: str, summ: Dict, price: float):
+    # Optional; requires EMAIL_* secrets
+    if not (st.secrets.get("EMAIL_ADDRESS") and st.secrets.get("EMAIL_PASSWORD") and st.secrets.get("EMAIL_RECEIVER")):
+        return
+    now = datetime.now().strftime("%Y-%m-%d %H:%M:%S")
+    if APP_URL:
+        qs = f"?tickers={','.join(st.session_state['tickers'])}&period={st.session_state['period']}"
+        link = f"\n\nView in app: {APP_URL}{qs}"
+    else:
+        link = ""
+    body = (
+        f"Ticker: {tkr}\nSignal: {summ['Signal']} @ ${price}\n"
+        f"Reasons: {summ['Reasons']}\nTime: {now}{link}"
+    )
+    msg = EmailMessage()
+    msg.set_content(body)
+    msg["Subject"] = f"{summ['Signal']} {tkr}"
+    msg["From"] = st.secrets["EMAIL_ADDRESS"]
+    msg["To"] = st.secrets["EMAIL_RECEIVER"]
+    try:
+        with smtplib.SMTP_SSL("smtp.gmail.com", 465, timeout=10) as s:
+            s.login(st.secrets["EMAIL_ADDRESS"], st.secrets["EMAIL_PASSWORD"])
+            s.send_message(msg)
+    except Exception:
+        pass
+
+
+# -------------------------
+# ▶  Sidebar UI & Controls
+# -------------------------
+with st.sidebar:
+    st.markdown("## ⚙️ Settings")
+    with st.expander("General", expanded=True):
+        # Default from secrets: live => unchecked simulate; simulate => checked
+        simulate_default = TRADING_MODE != "live"
+        simulate_mode = st.checkbox("Simulate Trading Mode", value=simulate_default)
+        debug_mode = st.checkbox("Show debug logs", False)
+        st_autorefresh(interval=3_600_000, limit=None, key="hour_refresh")
+
+    with st.expander("Analysis Options", expanded=True):
+        scan_top = st.checkbox("Scan top N performers", False)
+        top_n = st.slider("Top tickers to scan", 10, 100, 50) if scan_top else None
+        universe = get_top_tickers(top_n) if scan_top else get_sp500_tickers()
+
+        min_rows = st.slider("Minimum data rows", 10, 100, 30)
+        rsi_ovr = st.slider("RSI oversold threshold", 0, 100, 30)
+        rsi_obh = st.slider("RSI overbought threshold", 0, 100, 70)
+
+        # Load any URL query params
+        params = st.experimental_get_query_params()
+        qs_tickers = params.get("tickers", [])
+        options = ["1mo", "3mo", "6mo", "1y", "2y"]
+        qs_period = params.get("period", [])
+
+        # Defaults
+        if qs_tickers:
+            default_list = [t for t in qs_tickers[0].split(",") if t]
+        else:
+            default_list = universe[:2]
+        if qs_period and qs_period[0] in options:
+            default_period = qs_period[0]
+        else:
+            default_period = "6mo"
+
+        # Expose to session_state for notifications
+        st.session_state["tickers"] = default_list
+        st.session_state["period"] = default_period
+
+        tickers = st.multiselect(
+            "Choose tickers", universe, default=default_list, key="tickers"
+        )
+        period = st.selectbox(
+            "Date range", options, index=options.index(default_period), key="period"
+        )
+
+# -------------------------
+# ▶  Main Page
+# -------------------------
+mode_badge = "🔴 SIM" if simulate_mode else "🟢 LIVE"
+st.markdown(f"### {mode_badge} {PAGE_TITLE}")
+
+if st.button("▶ Run Analysis", use_container_width=True):
+    if not tickers:
+        st.warning("Select at least one ticker")
+        st.stop()
+
+    # If we're not in simulate, but Robinhood isn't configured, fall back to simulate
+    live_enabled = (not simulate_mode) and (TRADING_MODE == "live") and (r is not None)
+
+    if not live_enabled and not simulate_mode and r is None:
+        st.info("Robinhood library not installed or trading disabled; running in simulate mode.")
+
+    results: Dict[str, Dict] = {}
+    for tkr in tickers:
+        try:
+            df = get_data(tkr, period)
+            summ = analyze(df, min_rows, rsi_ovr, rsi_obh)
+            if summ is None:
+                st.warning(f"{tkr}: Not enough data, skipped")
+                continue
+
+            results[tkr] = summ
+            price = float(df.Close.iloc[-1])
+
+            # Notifications (optional)
+            notify_email(tkr, summ, price)
+            notify_slack(tkr, summ, price)
+
+            # Chart
+            st.markdown(f"#### 📈 {tkr} Price Chart")
+            fig = go.Figure()
+            fig.add_trace(go.Scatter(x=df.index, y=df.Close, name="Close"))
+            fig.add_trace(go.Scatter(x=df.index, y=df.sma_20, name="20 SMA"))
+            fig.add_trace(go.Scatter(x=df.index, y=df.sma_50, name="50 SMA"))
+            fig.add_trace(
+                go.Scatter(
+                    x=df.index,
+                    y=df.bb_upper,
+                    name="BB Upper",
+                    line=dict(dash="dot"),
+                )
+            )
+            fig.add_trace(
+                go.Scatter(
+                    x=df.index,
+                    y=df.bb_lower,
+                    name="BB Lower",
+                    line=dict(dash="dot"),
+                )
+            )
+            st.plotly_chart(fig, use_container_width=True)
+
+            badge_map = {"BUY": "🟢", "SELL": "🔴", "HOLD": "🟡"}
+            st.markdown(f"**{badge_map[summ['Signal']]} {tkr} – {summ['Signal']}**")
+            st.json(summ)
+            st.divider()
+        except Exception as e:
+            st.error(f"{tkr} failed: {e}")
+
+    if results:
+        res_df = pd.DataFrame(results).T
+        st.download_button(
+            "⬇ Download CSV",
+            res_df.to_csv().encode(),
+            "stock_analysis_results.csv",
+        )
+        st.dataframe(res_df)
+        st.markdown("### 📊 Summary of Trade Signals")
+        signal_map = {"BUY": 1, "SELL": -1, "HOLD": 0}
+        st.bar_chart(pd.Series({k: signal_map[v["Signal"]] for k, v in results.items()}))
+
+# -------------------------
+# ▶  Logs & Tax Summary (persistent)
+# -------------------------
+if os.path.exists("trade_log.csv"):
+    trades = pd.read_csv("trade_log.csv")
+    st.subheader("🧾 Trade Log")
+    st.dataframe(trades)
+    st.download_button(
+        "⬇ Download Trade Log", trades.to_csv(index=False).encode(), "trade_log.csv"
+    )
+
+    trades["Cum P/L"] = trades["Gain/Loss"].cumsum()
+    total_pl = trades["Gain/Loss"].sum()
+    st.markdown(f"## 💰 **Total Portfolio P/L: ${total_pl:.2f}**")
+    tax = trades.groupby("Tax Category")["Gain/Loss"].sum().reset_index()
+    st.subheader("Tax Summary")
+    st.dataframe(tax)
+    st.download_button(
+        "⬇ Download Tax Summary",
+        tax.to_csv(index=False).encode(),
+        "tax_summary.csv",
+    )
+    st.markdown("### 📈 Portfolio Cumulative Profit Over Time")
+    st.line_chart(trades.set_index("Date")["Cum P/L"])